package pro.gravit.launchserver.auth.handler;

<<<<<<< HEAD
=======
import pro.gravit.launchserver.auth.provider.AuthProviderResult;
import pro.gravit.launchserver.auth.AuthException;
import pro.gravit.launchserver.auth.provider.HibernateAuthProvider;
import pro.gravit.utils.ProviderMap;

>>>>>>> 248bead4
import java.io.IOException;
import java.util.UUID;

import pro.gravit.launchserver.auth.AuthException;
import pro.gravit.launchserver.auth.provider.AuthProviderResult;
import pro.gravit.utils.ProviderMap;

public abstract class AuthHandler implements AutoCloseable {
    public static ProviderMap<AuthHandler> providers = new ProviderMap<>("AuthHandler");
    private static boolean registredHandl = false;


    public static UUID authError(String message) throws AuthException {
        throw new AuthException(message);
    }

    public static void registerHandlers() {
        if (!registredHandl) {
            providers.register("null", NullAuthHandler.class);
            providers.register("json", JsonAuthHandler.class);
            providers.register("memory", MemoryAuthHandler.class);
            providers.register("mysql", MySQLAuthHandler.class);
            providers.register("request", RequestAuthHandler.class);
            providers.register("hibernate", HibernateAuthHandler.class);
            registredHandl = true;
        }
    }

    public abstract UUID auth(AuthProviderResult authResult) throws IOException;

    public abstract UUID checkServer(String username, String serverID) throws IOException;

    @Override
    public abstract void close() throws IOException;


    public abstract boolean joinServer(String username, String accessToken, String serverID) throws IOException;


    public abstract UUID usernameToUUID(String username) throws IOException;


    public abstract String uuidToUsername(UUID uuid) throws IOException;

    public void init() {

    }
}<|MERGE_RESOLUTION|>--- conflicted
+++ resolved
@@ -1,19 +1,13 @@
 package pro.gravit.launchserver.auth.handler;
 
-<<<<<<< HEAD
-=======
-import pro.gravit.launchserver.auth.provider.AuthProviderResult;
-import pro.gravit.launchserver.auth.AuthException;
-import pro.gravit.launchserver.auth.provider.HibernateAuthProvider;
-import pro.gravit.utils.ProviderMap;
-
->>>>>>> 248bead4
 import java.io.IOException;
 import java.util.UUID;
 
+import pro.gravit.launchserver.LaunchServer;
 import pro.gravit.launchserver.auth.AuthException;
 import pro.gravit.launchserver.auth.provider.AuthProviderResult;
 import pro.gravit.utils.ProviderMap;
+
 
 public abstract class AuthHandler implements AutoCloseable {
     public static ProviderMap<AuthHandler> providers = new ProviderMap<>("AuthHandler");
@@ -36,6 +30,8 @@
         }
     }
 
+	protected transient LaunchServer srv;
+
     public abstract UUID auth(AuthProviderResult authResult) throws IOException;
 
     public abstract UUID checkServer(String username, String serverID) throws IOException;
@@ -52,7 +48,7 @@
 
     public abstract String uuidToUsername(UUID uuid) throws IOException;
 
-    public void init() {
-
+    public void init(LaunchServer srv) {
+    	this.srv = srv;
     }
 }