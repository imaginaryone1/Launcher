package pro.gravit.launchserver.socket;

import com.google.gson.Gson;
import io.netty.channel.Channel;
import io.netty.channel.ChannelFutureListener;
import io.netty.channel.ChannelHandlerContext;
import io.netty.channel.group.ChannelGroup;
import io.netty.channel.group.ChannelMatchers;
import io.netty.handler.codec.http.websocketx.TextWebSocketFrame;
import pro.gravit.launcher.Launcher;
import pro.gravit.launcher.events.ExceptionEvent;
import pro.gravit.launcher.events.RequestEvent;
import pro.gravit.launcher.events.request.ErrorRequestEvent;
import pro.gravit.launcher.request.WebSocketEvent;
import pro.gravit.launchserver.LaunchServer;
import pro.gravit.launchserver.socket.response.SimpleResponse;
import pro.gravit.launchserver.socket.response.WebSocketServerResponse;
import pro.gravit.launchserver.socket.response.admin.AddLogListenerResponse;
import pro.gravit.launchserver.socket.response.admin.ExecCommandResponse;
import pro.gravit.launchserver.socket.response.auth.*;
import pro.gravit.launchserver.socket.response.profile.BatchProfileByUsername;
import pro.gravit.launchserver.socket.response.profile.ProfileByUUIDResponse;
import pro.gravit.launchserver.socket.response.profile.ProfileByUsername;
import pro.gravit.launchserver.socket.response.secure.GetSecureLevelInfoResponse;
import pro.gravit.launchserver.socket.response.secure.HardwareReportResponse;
import pro.gravit.launchserver.socket.response.secure.SecurityReportResponse;
import pro.gravit.launchserver.socket.response.secure.VerifySecureLevelKeyResponse;
import pro.gravit.launchserver.socket.response.update.LauncherResponse;
import pro.gravit.launchserver.socket.response.update.UpdateListResponse;
import pro.gravit.launchserver.socket.response.update.UpdateResponse;
import pro.gravit.utils.BiHookSet;
import pro.gravit.utils.ProviderMap;
import pro.gravit.utils.helper.IOHelper;
import pro.gravit.utils.helper.LogHelper;

import java.lang.reflect.Type;

public class WebSocketService {
    public static final ProviderMap<WebSocketServerResponse> providers = new ProviderMap<>();
    public final ChannelGroup channels;
    public final BiHookSet<WebSocketRequestContext, ChannelHandlerContext> hook = new BiHookSet<>();
    private final LaunchServer server;
    private final Gson gson;

    public WebSocketService(ChannelGroup channels, LaunchServer server) {
        this.channels = channels;
        this.server = server;
        //this.gsonBuiler.registerTypeAdapter(WebSocketServerResponse.class, new JsonResponseAdapter(this));
        //this.gsonBuiler.registerTypeAdapter(WebSocketEvent.class, new JsonResultSerializeAdapter());
        //this.gsonBuiler.registerTypeAdapter(HashedEntry.class, new HashedEntryAdapter());
        this.gson = Launcher.gsonManager.gson;
    }

    public static void registerResponses() {
        providers.register("auth", AuthResponse.class);
        providers.register("checkServer", CheckServerResponse.class);
        providers.register("joinServer", JoinServerResponse.class);
        providers.register("profiles", ProfilesResponse.class);
        providers.register("launcher", LauncherResponse.class);
        providers.register("updateList", UpdateListResponse.class);
        providers.register("cmdExec", ExecCommandResponse.class);
        providers.register("setProfile", SetProfileResponse.class);
        providers.register("addLogListener", AddLogListenerResponse.class);
        providers.register("update", UpdateResponse.class);
        providers.register("restoreSession", RestoreSessionResponse.class);
        providers.register("batchProfileByUsername", BatchProfileByUsername.class);
        providers.register("profileByUsername", ProfileByUsername.class);
        providers.register("profileByUUID", ProfileByUUIDResponse.class);
        providers.register("getAvailabilityAuth", GetAvailabilityAuthResponse.class);
        providers.register("register", RegisterResponse.class);
        providers.register("setPassword", SetPasswordResponse.class);
        providers.register("exit", ExitResponse.class);
        providers.register("getSecureLevelInfo", GetSecureLevelInfoResponse.class);
        providers.register("verifySecureLevelKey", VerifySecureLevelKeyResponse.class);
        providers.register("securityReport", SecurityReportResponse.class);
    }

    public void process(ChannelHandlerContext ctx, TextWebSocketFrame frame, Client client, String ip) {
        String request = frame.text();
        WebSocketServerResponse response = gson.fromJson(request, WebSocketServerResponse.class);
        if (response == null) {
            RequestEvent event = new ErrorRequestEvent("This type of request is not supported");
            sendObject(ctx, event);
        }
        process(ctx, response, client, ip);
    }

    void process(ChannelHandlerContext ctx, WebSocketServerResponse response, Client client, String ip) {
        WebSocketRequestContext context = new WebSocketRequestContext(response, client, ip);
        if (hook.hook(context, ctx)) {
            return;
        }
        if (response instanceof SimpleResponse) {
            SimpleResponse simpleResponse = (SimpleResponse) response;
            simpleResponse.server = server;
            simpleResponse.service = this;
            simpleResponse.ctx = ctx;
            if (ip != null) simpleResponse.ip = ip;
            else simpleResponse.ip = IOHelper.getIP(ctx.channel().remoteAddress());
        }
        try {
            response.execute(ctx, client);
        } catch (Exception e) {
            LogHelper.error(e);
            RequestEvent event;
            if (server.config.netty.sendExceptionEnabled) {
                event = new ExceptionEvent(e);
            } else {
                event = new ErrorRequestEvent("Fatal server error. Contact administrator");
            }
            if (response instanceof SimpleResponse) {
                event.requestUUID = ((SimpleResponse) response).requestUUID;
            }
            sendObject(ctx, event);
        }
    }

    public void registerClient(Channel channel) {
        channels.add(channel);
    }

<<<<<<< HEAD
    public static void registerResponses() {
        providers.register("auth", AuthResponse.class);
        providers.register("checkServer", CheckServerResponse.class);
        providers.register("joinServer", JoinServerResponse.class);
        providers.register("profiles", ProfilesResponse.class);
        providers.register("launcher", LauncherResponse.class);
        providers.register("updateList", UpdateListResponse.class);
        providers.register("cmdExec", ExecCommandResponse.class);
        providers.register("setProfile", SetProfileResponse.class);
        providers.register("addLogListener", AddLogListenerResponse.class);
        providers.register("update", UpdateResponse.class);
        providers.register("restoreSession", RestoreSessionResponse.class);
        providers.register("batchProfileByUsername", BatchProfileByUsername.class);
        providers.register("profileByUsername", ProfileByUsername.class);
        providers.register("profileByUUID", ProfileByUUIDResponse.class);
        providers.register("getAvailabilityAuth", GetAvailabilityAuthResponse.class);
        providers.register("register", RegisterResponse.class);
        providers.register("setPassword", SetPasswordResponse.class);
        providers.register("exit", ExitResponse.class);
        providers.register("getSecureLevelInfo", GetSecureLevelInfoResponse.class);
        providers.register("verifySecureLevelKey", VerifySecureLevelKeyResponse.class);
        providers.register("securityReport", SecurityReportResponse.class);
        providers.register("hardwareReport", HardwareReportResponse.class);
    }

=======
>>>>>>> aa49c60f
    public void sendObject(ChannelHandlerContext ctx, Object obj) {
        ctx.writeAndFlush(new TextWebSocketFrame(gson.toJson(obj, WebSocketEvent.class)), ctx.voidPromise());
    }

    public void sendObject(ChannelHandlerContext ctx, Object obj, Type type) {
        ctx.writeAndFlush(new TextWebSocketFrame(gson.toJson(obj, type)), ctx.voidPromise());
    }

    public void sendObject(Channel channel, Object obj) {
        channel.writeAndFlush(new TextWebSocketFrame(gson.toJson(obj, WebSocketEvent.class)), channel.voidPromise());
    }

    public void sendObject(Channel channel, Object obj, Type type) {
        channel.writeAndFlush(new TextWebSocketFrame(gson.toJson(obj, type)), channel.voidPromise());
    }

    public void sendObjectAll(Object obj) {
        for (Channel ch : channels) {
            ch.writeAndFlush(new TextWebSocketFrame(gson.toJson(obj, WebSocketEvent.class)), ch.voidPromise());
        }
    }

    public void sendObjectAll(Object obj, Type type) {
        for (Channel ch : channels) {
            ch.writeAndFlush(new TextWebSocketFrame(gson.toJson(obj, type)), ch.voidPromise());
        }
    }

    public void sendObjectAndClose(ChannelHandlerContext ctx, Object obj) {
        ctx.writeAndFlush(new TextWebSocketFrame(gson.toJson(obj, WebSocketEvent.class))).addListener(ChannelFutureListener.CLOSE);
    }

    public void sendObjectAndClose(ChannelHandlerContext ctx, Object obj, Type type) {
        ctx.writeAndFlush(new TextWebSocketFrame(gson.toJson(obj, type))).addListener(ChannelFutureListener.CLOSE);
    }

    public void sendEvent(EventResult obj) {
        channels.writeAndFlush(new TextWebSocketFrame(gson.toJson(obj)), ChannelMatchers.all(), true);
    }

    public static class WebSocketRequestContext {
        public final WebSocketServerResponse response;
        public final Client client;
        public final String ip;

        public WebSocketRequestContext(WebSocketServerResponse response, Client client, String ip) {
            this.response = response;
            this.client = client;
            this.ip = ip;
        }
    }

    public static class EventResult implements WebSocketEvent {
        public EventResult() {

        }

        @Override
        public String getType() {
            return "event";
        }
    }

}<|MERGE_RESOLUTION|>--- conflicted
+++ resolved
@@ -73,6 +73,7 @@
         providers.register("getSecureLevelInfo", GetSecureLevelInfoResponse.class);
         providers.register("verifySecureLevelKey", VerifySecureLevelKeyResponse.class);
         providers.register("securityReport", SecurityReportResponse.class);
+        providers.register("hardwareReport", HardwareReportResponse.class);
     }
 
     public void process(ChannelHandlerContext ctx, TextWebSocketFrame frame, Client client, String ip) {
@@ -119,34 +120,6 @@
         channels.add(channel);
     }
 
-<<<<<<< HEAD
-    public static void registerResponses() {
-        providers.register("auth", AuthResponse.class);
-        providers.register("checkServer", CheckServerResponse.class);
-        providers.register("joinServer", JoinServerResponse.class);
-        providers.register("profiles", ProfilesResponse.class);
-        providers.register("launcher", LauncherResponse.class);
-        providers.register("updateList", UpdateListResponse.class);
-        providers.register("cmdExec", ExecCommandResponse.class);
-        providers.register("setProfile", SetProfileResponse.class);
-        providers.register("addLogListener", AddLogListenerResponse.class);
-        providers.register("update", UpdateResponse.class);
-        providers.register("restoreSession", RestoreSessionResponse.class);
-        providers.register("batchProfileByUsername", BatchProfileByUsername.class);
-        providers.register("profileByUsername", ProfileByUsername.class);
-        providers.register("profileByUUID", ProfileByUUIDResponse.class);
-        providers.register("getAvailabilityAuth", GetAvailabilityAuthResponse.class);
-        providers.register("register", RegisterResponse.class);
-        providers.register("setPassword", SetPasswordResponse.class);
-        providers.register("exit", ExitResponse.class);
-        providers.register("getSecureLevelInfo", GetSecureLevelInfoResponse.class);
-        providers.register("verifySecureLevelKey", VerifySecureLevelKeyResponse.class);
-        providers.register("securityReport", SecurityReportResponse.class);
-        providers.register("hardwareReport", HardwareReportResponse.class);
-    }
-
-=======
->>>>>>> aa49c60f
     public void sendObject(ChannelHandlerContext ctx, Object obj) {
         ctx.writeAndFlush(new TextWebSocketFrame(gson.toJson(obj, WebSocketEvent.class)), ctx.voidPromise());
     }
