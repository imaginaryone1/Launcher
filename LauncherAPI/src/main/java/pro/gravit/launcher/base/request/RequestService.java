package pro.gravit.launcher.base.request;

import java.io.IOException;
import java.util.concurrent.CompletableFuture;
import java.util.concurrent.ExecutionException;

public interface RequestService {
<<<<<<< HEAD
    <T extends WebSocketEvent> CompletableFuture<T> request(Request<T> request) throws IOException;
    void connect() throws Exception;
=======
    <T extends WebSocketEvent> CompletableFuture<T> request(Request<T> request);
    void open() throws Exception;
>>>>>>> 27bcfc04

    void registerEventHandler(EventHandler handler);

    void unregisterEventHandler(EventHandler handler);

    default <T extends WebSocketEvent> T requestSync(Request<T> request) throws IOException {
        try {
            return request(request).get();
        } catch (InterruptedException e) {
            throw new RequestException("Request interrupted");
        } catch (ExecutionException e) {
            Throwable cause = e.getCause();
            if (cause instanceof IOException)
                throw (IOException) e.getCause();
            else {
                throw new RequestException(cause);
            }
        }
    }

    boolean isClosed();

    @FunctionalInterface
    interface EventHandler {
        /**
         * @param event processing event
         * @param <T>   event type
         * @return false - continue, true - stop
         */
        <T extends WebSocketEvent> boolean eventHandle(T event);
    }
}
<|MERGE_RESOLUTION|>--- conflicted
+++ resolved
@@ -5,30 +5,21 @@
 import java.util.concurrent.ExecutionException;
 
 public interface RequestService {
-<<<<<<< HEAD
-    <T extends WebSocketEvent> CompletableFuture<T> request(Request<T> request) throws IOException;
+    <T extends WebSocketEvent> CompletableFuture<T> request(Request<T> request);
     void connect() throws Exception;
-=======
-    <T extends WebSocketEvent> CompletableFuture<T> request(Request<T> request);
-    void open() throws Exception;
->>>>>>> 27bcfc04
 
     void registerEventHandler(EventHandler handler);
 
     void unregisterEventHandler(EventHandler handler);
 
-    default <T extends WebSocketEvent> T requestSync(Request<T> request) throws IOException {
+    default <T extends WebSocketEvent> T requestSync(Request<T> request) {
         try {
             return request(request).get();
         } catch (InterruptedException e) {
             throw new RequestException("Request interrupted");
         } catch (ExecutionException e) {
             Throwable cause = e.getCause();
-            if (cause instanceof IOException)
-                throw (IOException) e.getCause();
-            else {
-                throw new RequestException(cause);
-            }
+            throw new RequestException(cause);
         }
     }
 
