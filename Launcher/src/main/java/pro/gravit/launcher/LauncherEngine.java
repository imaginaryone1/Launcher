package pro.gravit.launcher;

import pro.gravit.launcher.api.SystemService;
import pro.gravit.launcher.client.*;
import pro.gravit.launcher.client.events.ClientEngineInitPhase;
import pro.gravit.launcher.client.events.ClientExitPhase;
import pro.gravit.launcher.client.events.ClientPreGuiPhase;
import pro.gravit.launcher.guard.LauncherGuardManager;
import pro.gravit.launcher.gui.NoRuntimeProvider;
import pro.gravit.launcher.gui.RuntimeProvider;
import pro.gravit.launcher.hwid.HWIDProvider;
import pro.gravit.launcher.managers.ClientGsonManager;
import pro.gravit.launcher.managers.ClientHookManager;
import pro.gravit.launcher.managers.ConsoleManager;
import pro.gravit.launcher.modules.events.PreConfigPhase;
import pro.gravit.launcher.request.Request;
import pro.gravit.launcher.request.RequestException;
import pro.gravit.launcher.request.auth.RestoreSessionRequest;
import pro.gravit.launcher.request.websockets.StdWebSocketService;
import pro.gravit.launcher.utils.NativeJVMHalt;
import pro.gravit.utils.helper.*;

import java.io.IOException;
import java.nio.file.Path;
import java.security.*;
import java.security.cert.CertificateException;
import java.security.cert.X509Certificate;
import java.security.interfaces.ECPrivateKey;
import java.security.interfaces.ECPublicKey;
import java.security.spec.InvalidKeySpecException;
import java.util.Arrays;
import java.util.Objects;
import java.util.concurrent.atomic.AtomicBoolean;

public class LauncherEngine {
    //JVMHelper.getCertificates
    public static X509Certificate[] getCertificates(Class<?> clazz) {
        Object[] signers = clazz.getSigners();
        if (signers == null) return null;
        return Arrays.stream(signers).filter((c) -> c instanceof X509Certificate).map((c) -> (X509Certificate) c).toArray(X509Certificate[]::new);
    }

    public static final AtomicBoolean IS_CLIENT = new AtomicBoolean(false);

    public static void checkClass(Class<?> clazz) throws SecurityException {
        LauncherTrustManager trustManager = Launcher.getConfig().trustManager;
        if (trustManager == null) return;
        X509Certificate[] certificates = getCertificates(clazz);
        if (certificates == null) {
            throw new SecurityException(String.format("Class %s not signed", clazz.getName()));
        }
        try {
            trustManager.checkCertificate(certificates, trustManager::stdCertificateChecker);
        } catch (CertificateException | NoSuchProviderException | NoSuchAlgorithmException | InvalidKeyException | SignatureException e) {
            throw new SecurityException(e);
        }
    }

    public static void exitLauncher(int code)
    {
        modulesManager.invokeEvent(new ClientExitPhase(code));
<<<<<<< HEAD
        NativeJVMHalt.haltA(code);
=======
        try {
            System.exit(code);
        } catch (Throwable e) //Forge Security Manager?
        {
            NativeJVMHalt.haltA(code);
        }

>>>>>>> a8b96a2a
    }

    public static void main(String... args) throws Throwable {
        JVMHelper.checkStackTrace(LauncherEngine.class);
        JVMHelper.verifySystemProperties(Launcher.class, true);
        EnvHelper.checkDangerousParams();
        //if(!LauncherAgent.isStarted()) throw new SecurityException("JavaAgent not set");
        verifyNoAgent();
        LogHelper.printVersion("Launcher");
        LogHelper.printLicense("Launcher");
        LauncherEngine.checkClass(LauncherEngine.class);
        LauncherEngine.checkClass(LauncherAgent.class);
        LauncherEngine.checkClass(ClientLauncher.class);
        LauncherEngine.modulesManager = new ClientModuleManager();
        LauncherConfig.initModules(LauncherEngine.modulesManager);
        LauncherEngine.modulesManager.initModules(null);
        // Start Launcher
        initGson(LauncherEngine.modulesManager);
        ConsoleManager.initConsole();
        HWIDProvider.registerHWIDs();
        LauncherEngine.modulesManager.invokeEvent(new PreConfigPhase());
        Launcher.getConfig(); // init config
        long startTime = System.currentTimeMillis();
        try {
            new LauncherEngine().start(args);
        } catch (Exception e) {
            LogHelper.error(e);
            return;
        }
        long endTime = System.currentTimeMillis();
        LogHelper.debug("Launcher started in %dms", endTime - startTime);
        //Request.service.close();
        //FunctionalBridge.close();
        LauncherEngine.exitLauncher(0);
    }

    public static void initGson(ClientModuleManager modulesManager) {
        Launcher.gsonManager = new ClientGsonManager(modulesManager);
        Launcher.gsonManager.initGson();
    }

    public static void verifyNoAgent() {
        if (JVMHelper.RUNTIME_MXBEAN.getInputArguments().stream().filter(e -> e != null && !e.isEmpty()).anyMatch(e -> e.contains("javaagent"))) throw new SecurityException("JavaAgent found");
    }

    public void readKeys() throws IOException, InvalidKeySpecException {
        if (privateKey != null || publicKey != null) return;
        Path dir = DirBridge.dir;
        Path publicKeyFile = dir.resolve("public.key");
        Path privateKeyFile = dir.resolve("private.key");
        if (IOHelper.isFile(publicKeyFile) && IOHelper.isFile(privateKeyFile)) {
            LogHelper.info("Reading EC keypair");
            publicKey = SecurityHelper.toPublicECKey(IOHelper.read(publicKeyFile));
            privateKey = SecurityHelper.toPrivateECKey(IOHelper.read(privateKeyFile));
        } else {
            LogHelper.info("Generating EC keypair");
            KeyPair pair = SecurityHelper.genECKeyPair(new SecureRandom());
            publicKey = (ECPublicKey) pair.getPublic();
            privateKey = (ECPrivateKey) pair.getPrivate();

            // Write key pair list
            LogHelper.info("Writing EC keypair list");
            IOHelper.write(publicKeyFile, publicKey.getEncoded());
            IOHelper.write(privateKeyFile, privateKey.getEncoded());
        }
    }

    // Instance
    private final AtomicBoolean started = new AtomicBoolean(false);
    public RuntimeProvider runtimeProvider;
    public ECPublicKey publicKey;
    public ECPrivateKey privateKey;

    public static ClientModuleManager modulesManager;

    private LauncherEngine() {

    }



    public void start(String... args) throws Throwable {
        //Launcher.modulesManager = new ClientModuleManager(this);
        ClientPreGuiPhase event = new ClientPreGuiPhase(null);
        LauncherEngine.modulesManager.invokeEvent(event);
        runtimeProvider = event.runtimeProvider;
        if (runtimeProvider == null) runtimeProvider = new NoRuntimeProvider();
        ClientHookManager.initGuiHook.hook(runtimeProvider);
        runtimeProvider.init(false);
        //runtimeProvider.preLoad();
        if (Request.service == null) {
            String address = Launcher.getConfig().address;
            LogHelper.debug("Start async connection to %s", address);
            Request.service = StdWebSocketService.initWebSockets(address, true);
            Request.service.reconnectCallback = () ->
            {
                LogHelper.debug("WebSocket connect closed. Try reconnect");
                try {
                    Request.service.open();
                    LogHelper.debug("Connect to %s", Launcher.getConfig().address);
                } catch (Exception e) {
                    LogHelper.error(e);
                    throw new RequestException(String.format("Connect error: %s", e.getMessage() != null ? e.getMessage() : "null"));
                }
                try {
                    RestoreSessionRequest request1 = new RestoreSessionRequest(Request.getSession());
                    request1.request();
                } catch (Exception e) {
                    LogHelper.error(e);
                }
            };
        }
        Objects.requireNonNull(args, "args");
        if (started.getAndSet(true))
            throw new IllegalStateException("Launcher has been already started");
        readKeys();
        LauncherEngine.modulesManager.invokeEvent(new ClientEngineInitPhase(this));
        runtimeProvider.preLoad();
        LauncherGuardManager.initGuard(false);
        LogHelper.debug("Dir: %s", DirBridge.dir);
        runtimeProvider.run(args);
    }

    public static LauncherEngine clientInstance() {
        return new LauncherEngine();
    }
}<|MERGE_RESOLUTION|>--- conflicted
+++ resolved
@@ -1,6 +1,5 @@
 package pro.gravit.launcher;
 
-import pro.gravit.launcher.api.SystemService;
 import pro.gravit.launcher.client.*;
 import pro.gravit.launcher.client.events.ClientEngineInitPhase;
 import pro.gravit.launcher.client.events.ClientExitPhase;
@@ -59,17 +58,12 @@
     public static void exitLauncher(int code)
     {
         modulesManager.invokeEvent(new ClientExitPhase(code));
-<<<<<<< HEAD
-        NativeJVMHalt.haltA(code);
-=======
         try {
             System.exit(code);
         } catch (Throwable e) //Forge Security Manager?
         {
             NativeJVMHalt.haltA(code);
         }
-
->>>>>>> a8b96a2a
     }
 
     public static void main(String... args) throws Throwable {
