/*-- DrLeonardo Design --*/
Button, CheckBox, ComboBox, RadioButton {
	-fx-cursor: hand;
}


/* Backgrounds */
#layout {
    -fx-background-color: transparent;
    -fx-background-size: cover;
    -fx-pref-width: 738px;
    -fx-pref-height: 450px;
    -fx-background-image: url('images/background.jpg');
}
#background {
    -fx-background-color: #fff;
}
/** Labels **/
#background > #settingsTitle {
    -fx-font-size: 14pt;
    -fx-alignment: baseline-center;
}

#serverLabel{
    -fx-text-fill: #323232;
}

#serverStatus{
    -fx-text-fill: #323232;
    -fx-pref-width: 120px;
    -fx-pref-height: 25px;
}

/* Mask */
#mask {
    -fx-effect: DropShadow( gaussian , rgba(255,255,255,0.5) , 0,0,0,1 );
<<<<<<< HEAD
=======
    -fx-pref-width: 692px;
    -fx-pref-height: 450px;
>>>>>>> a409f19f
}

/** Errors **/
#errormessage{
    -fx-background-color: transparent;
    -fx-text-alignment: center;
    -fx-text-fill: #CE5757;
}

.error{
    -fx-text-fill: #CE5757;
}

/* bars */
#bar {
    -fx-background-color: #323232;
    -fx-pref-width: 46px;
    -fx-pref-height: 450px;
}
/** buttons in bar **/
#close {
    -fx-background-position: center;
    -jfx-button-type: FLAT;
    -fx-background-radius: 0;
    -fx-background-color: #CE5757;
    -fx-pref-width: 46px;
    -fx-pref-height: 45px;
}
#hide, #back, #goConsole, #settings, #discord {
    -fx-background-position: center;
    -jfx-button-type: FLAT;
    -fx-background-radius: 0;
    -fx-pref-width: 46px;
    -fx-pref-height: 45px;
}

#logout{
    -fx-text-fill:#323232;
    -fx-font-size:12;
    -fx-font-weight:normal;
    -fx-border-color:#CE5757;
    -fx-border-width:1;
    -fx-background-color:transparent;
    -fx-padding:0;
}
#logout:hover,
#logout:focus{
    -fx-text-fill:#ff6a5e;
}
#logout:pressed{
    -fx-border-color:#cb4d43;
}

#send {
    -fx-background-radius: 0;
    -fx-text-fill: black;
    -fx-background-position: center;
    -jfx-button-type: FLAT;
    -fx-background-color: #ffffff;
    -fx-pref-width: 150px;
    -fx-pref-height: 30px;
}

#send:pressed { -fx-background-color: #d8d8d8; }

/* LoginMenu */
#authPane {
    -fx-background-color: rgba(255, 255, 255, 0.71);
    -fx-pref-width: 270px;
    -fx-pref-height: 450px;
}

#logo {
    -fx-background-image: url('images/icons/logo.png');
    -fx-background-repeat: no-repeat;
    -fx-pref-width: 125px;
    -fx-pref-height: 32px;
}

/** Buttons & textarea**/
.auth {
    -jfx-button-type: FLAT;
    -fx-font-weight: bold;
    -fx-font-size: 13pt;
    -fx-background-radius: 0;
    -fx-background-color: #5fd97a;
    -fx-text-fill: #ffffff;
    -fx-pref-width: 200px;
    -fx-pref-height: 45px;
    -fx-effect: dropshadow(gaussian, rgba(23, 25, 29, 0.3), 15,0,0,3);
}

.auth:hover, .auth:pressed { -fx-background-color: #75e18c; }

#password, #login {
    -fx-background-radius: 0;
    -fx-pref-width: 200px;
    -fx-pref-height: 30px;
}

.text-input{
    -fx-focus-color: transparent;
    -fx-background-repeat: no-repeat;
    -fx-text-fill: #909090;
    -fx-prompt-text-fill: #909090;
    -fx-background-color: transparent;
    -fx-font-family: "Segoe UI";
    -fx-font-size: 13px;
    -fx-font-weight: bold;
}

/** Hyperlink **/
#link {
    -fx-font-weight: bold;
    -fx-font-size: 7pt;
    -fx-opacity: 0.5;
    -fx-text-fill: #323232;
    -fx-pref-width: 80px;
    -fx-pref-height: 17px;
}

#link:hover, #link:pressed { -fx-opacity: 0.8; }

/** CheckBox & ComboBox**/
#rememberchb{
    -fx-font-size: 13;
    -fx-text-fill: #909090;
    -fx-pref-width: 145px;
    -fx-pref-height: 30px;
}
#combologin {
    -fx-text-fill: #909090;
    -fx-prompt-text-fill: #909090;
    -fx-pref-width: 200px;
    -fx-pref-height: 30px;
}
.combologin,
.combologin {
    -fx-font-size: 13px;
    -fx-prompt-text-fill: #909090;
    -fx-text-fill: #909090;
    -fx-background-color: transparent;
}

.combologin .list-cell {
    -fx-background: white;
    -fx-background-color: transparent;
    -fx-text-fill: -fx-text-base-color;
}

.combologin-popup .list-view {
    -fx-background-color: white, white;
    -fx-background-insets: 0, 1;
    -fx-effect: dropshadow( three-pass-box , rgba(0,0,0,0.6) , 8, 0.0 , 0 , 0 );
}

.combologin .list-cell:filled:selected .text,
.combologin .list-cell:filled:selected .text {
    -fx-fill: #323232;
}

.combologin .arrow,
.combologin .arrow {
    -fx-background-color: #5fd97a;
}

.combologin-popup .list-view .list-cell
{
    -fx-background-color: white;
}

.combologin-popup .list-view .list-cell:filled:selected, .combologin-popup .list-view .list-cell:filled:selected:hover
{
    -fx-background: -fx-accent;
    -fx-background-color: -fx-selection-bar;
    -fx-text-fill: #909090;
}

.combologin-popup .list-view .list-cell:filled:hover
{
    -fx-background-color: white;
    -fx-text-fill: #909090;
}

/** web**/
#news {
    -fx-background-color: transparent;
    -fx-pref-width: 423px;
    -fx-pref-height: 450px;
}

/* MenuPane */
.serverentrance {
    -fx-background-color: rgba(255, 255, 255, 0.71);
    -fx-pref-width: 386px;
    -fx-pref-height: 450px;
}

/** buttons **/
.clientLaunch{
    -jfx-button-type: FLAT;
    -fx-font-weight: bold;
    -fx-font-size: 16pt;
    -fx-background-radius: 0;
    -fx-background-color: #5fd97a;
    -fx-text-fill: #ffffff;
}
.clientSettings{
    -fx-background-position: center;
    -jfx-button-type: FLAT;
    -fx-background-color: #5fd97a;
    -fx-background-radius: 0;
}

.clientLaunch:hover, .clientLaunch:pressed { -fx-background-color: #75e18c; }

/* Pressets options */
.pressetLight, .pressetMedium, .pressetHigh {
    -jfx-toggle-color: #5fd97a;
    -jfx-untoggle-color: #FAFAFA;
    -jfx-toggle-line-color: rgba(116, 192, 133, 0.79);
    -jfx-untoggle-line-color: #999999;
    -jfx-size: 10.0;
    -jfx-disable-visual-focus: false;
}

/* Scrolls */
.scroll-pane {
    -fx-background-color: transparent;
}

.scroll-bar:horizontal,
.scroll-bar:vertical {
    -fx-background-color: transparent;
}

.increment-button,
.decrement-button,
.increment-arrow,
.decrement-arrow {
    -fx-background-color: transparent;
    -fx-border-color: transparent;
}

.scroll-bar:horizontal .track,
.scroll-bar:vertical .track {
    -fx-background-color: transparent;
    -fx-border-color: transparent;
}

.scroll-bar:horizontal .thumb,
.scroll-bar:vertical .thumb {
    -fx-background-color: rgba(0, 0, 0, 0.19);
    -fx-background-radius: 0;
}

.scroll-bar {
    -fx-font-size: 6px;
}

.scroll-pane>.corner {
    -fx-background-color: rgba(0, 0, 0, 0.19);
}

/* OptionsPane */
#optionsPane > #modlist {
    -fx-background-color: transparent;
}

#optionsPane > #modlist > .viewport {
    -fx-background-color: transparent;
}

.description-text {
    -fx-font-smoothing-type: lcd;
    -fx-fill: #8c8c8c;
    -fx-font-size: 12px;
}

.checkboxOpt {
    -jfx-checked-color: #5fd97a;
    -jfx-unchecked-color: #909090;
}

.modname {
    -fx-text-fill: #323232;
}

.lineHead {
    -fx-stroke: #d8d8d8;
    -fx-stroke-width: 1;
}

.separator *.line {
    -fx-border-color: transparent;
    -fx-border-width: 0 0 10 0;
}

#serverlist{
    -fx-background-color: transparent;
}
#serverlist > .viewport {
    -fx-background-color: transparent;
}

#serverdesc{
    -fx-background-color: transparent;
}
#serverdesc > .viewport {
    -fx-background-color: transparent;
}

#serverinfo{
    -fx-background-color: transparent;
}
#serverinfo > .viewport {
    -fx-background-color: transparent;
}

#servercontainer{
    -fx-background-color: transparent;
    -jfx-button-type: FLAT;
    -fx-pref-width: 282px;
    -fx-pref-height: 75px;
}

.toggle-button:disabled{
    -fx-opacity: 1.0;
}

.heading{
    -fx-text-fill: #555555;
}
/*-- DrLeonardo Design --*/<|MERGE_RESOLUTION|>--- conflicted
+++ resolved
@@ -34,11 +34,6 @@
 /* Mask */
 #mask {
     -fx-effect: DropShadow( gaussian , rgba(255,255,255,0.5) , 0,0,0,1 );
-<<<<<<< HEAD
-=======
-    -fx-pref-width: 692px;
-    -fx-pref-height: 450px;
->>>>>>> a409f19f
 }
 
 /** Errors **/
