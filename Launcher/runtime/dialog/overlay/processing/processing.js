var processing = {
    overlay: null, spinner: null, description: null,
    processingImage: null, errorImage: null,

    initOverlay: function() {
        processing.overlay = loadFXML("dialog/overlay/processing/processing.fxml");

        processing.spinner = processing.overlay.lookup("#spinner");
        processing.description = processing.overlay.lookup("#description");

<<<<<<< HEAD
        // Set images
=======
>>>>>>> d0be72bf
        processing.errorImage = new javafx.scene.image.Image(
            Launcher.getResourceURL("dialog/images/icons/error.png").toString());
    },

<<<<<<< HEAD
    resetOverlay: function() {//JFXSpinner spinner = new JFXSpinner();
        //processing.spinner.setImage(processing.processingImage);
=======
    resetOverlay: function() {
>>>>>>> d0be72bf
        processing.description.getStyleClass().remove("error");
        processing.description.setText("...");
    },

    setError: function(e) {
        LogHelper.error(e);
        processing.description.textProperty().unbind();
        processing.spinner.setImage(processing.errorImage);
        processing.description.getStyleClass().add("error");
        processing.description.setText(e.toString());
    },

    setTaskProperties: function(task, callback, errorCallback, hide) {
        processing.description.textProperty().bind(task.messageProperty());
        task.setOnFailed(function(event) {
            processing.description.textProperty().unbind();
            processing.setError(task.getException());
            if (hide) {
                overlay.hide(2500, errorCallback);
            } else if (errorCallback !== null) {
                errorCallback();
            }
        });
        task.setOnSucceeded(function(event) {
            processing.description.textProperty().unbind();
            if (callback !== null) {
                callback(task.getValue());
            }
        });
    }
};

function offlineAuthRequest(login) {
    return function() {
        if (!VerifyHelper.isValidUsername(login)) {
            Request.requestError("Имя пользователя некорректно");
            return;
        }

        // Return offline profile and random access token
        return {
            pp: PlayerProfile.newOfflineProfile(login),
            accessToken: SecurityHelper.randomStringToken()
        }
    };
}

/* Export functions */
function makeLauncherRequest(callback) {
    var task = settings.offline ? newTask(FunctionalBridge.offlineLauncherRequest) :
        newRequestTask(new LauncherRequest());

    // Set task properties and start
    processing.setTaskProperties(task, callback, function() {
        if (settings.offline) {
            return;
        }

        // Repeat request, but in offline mode
        settings.offline = true;
        overlay.swap(2500, processing.overlay, function() makeLauncherRequest(callback));
    }, false);
    task.updateMessage("Обновление лаунчера");
    startTask(task);
}
function makeProfilesRequest(callback) {
    var task = newRequestTask(new ProfilesRequest());

    // Set task properties and start
    processing.setTaskProperties(task, callback, function() {
        if (settings.offline) {
            return;
        }

        // Repeat request, but in offline mode
        settings.offline = true;
        overlay.swap(2500, processing.overlay, function() makeProfilesRequest(callback));
    }, false);
    task.updateMessage("Обновление лаунчера");
    startTask(task);
}
function makeSetProfileRequest(profile, callback) {
    var task = newRequestTask(new SetProfileRequest, profile);

    // Set task properties and start
    processing.setTaskProperties(task, callback, function() {
        if (settings.offline) {
            return;
        }

        // Repeat request, but in offline mode
        settings.offline = true;
        overlay.swap(2500, processing.overlay, function() makeProfilesRequest(callback));
    }, false);
    task.updateMessage("Синхронизация профиля");
    startTask(task);
}

function makeAuthRequest(login, rsaPassword, callback) {
    var task = rsaPassword === null ? newTask(offlineAuthRequest(login)) :
        newRequestTask(new AuthRequest(login, rsaPassword, FunctionalBridge.getHWID()));
    processing.setTaskProperties(task, callback, null, true);
    task.updateMessage("Авторизация на сервере");
    startTask(task);
}

function launchClient(assetHDir, clientHDir, profile, params, callback) {
    var task = newTask(function() ClientLauncher.launch(assetHDir, clientHDir,
        profile, params, LogHelper.isDebugEnabled()));
    processing.setTaskProperties(task, callback, null, true);
    task.updateMessage("Запуск выбранного клиента");
    startTask(task);
}<|MERGE_RESOLUTION|>--- conflicted
+++ resolved
@@ -8,20 +8,11 @@
         processing.spinner = processing.overlay.lookup("#spinner");
         processing.description = processing.overlay.lookup("#description");
 
-<<<<<<< HEAD
-        // Set images
-=======
->>>>>>> d0be72bf
         processing.errorImage = new javafx.scene.image.Image(
             Launcher.getResourceURL("dialog/images/icons/error.png").toString());
     },
 
-<<<<<<< HEAD
-    resetOverlay: function() {//JFXSpinner spinner = new JFXSpinner();
-        //processing.spinner.setImage(processing.processingImage);
-=======
     resetOverlay: function() {
->>>>>>> d0be72bf
         processing.description.getStyleClass().remove("error");
         processing.description.setText("...");
     },
