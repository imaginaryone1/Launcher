<?xml version="1.0" encoding="UTF-8"?>

<?import com.jfoenix.controls.JFXButton?>
<?import com.jfoenix.controls.JFXTextArea?>
<?import java.net.URL?>
<<<<<<< HEAD
=======
<?import javafx.geometry.Insets?>
>>>>>>> d0be72bf
<?import javafx.scene.layout.Pane?>

<!-- DrLeonardo Design -->

<Pane fx:id="overlay" prefHeight="425.0" prefWidth="693.0" xmlns="http://javafx.com/javafx/8.0.201" xmlns:fx="http://javafx.com/fxml/1">
    <stylesheets>
        <URL value="@debug.css" />
      <URL value="@../../styles.css" />
    </stylesheets>

    <!-- Debug controls -->
<<<<<<< HEAD
    <JFXTextArea fx:id="output" prefHeight="425.0" prefWidth="693.0" />
    <JFXButton fx:id="copy" defaultButton="true" layoutX="423.0" layoutY="390.0" prefHeight="30.0" prefWidth="100.0" text="Копировать" />
    <JFXButton fx:id="action" layoutX="583.0" layoutY="390.0" prefHeight="25.0" prefWidth="100.0" text="Убить" />
=======
    <JFXTextArea fx:id="output" prefHeight="425.0" prefWidth="693.0">
      <padding>
         <Insets left="10.0" right="10.0" />
      </padding></JFXTextArea>
    <JFXButton fx:id="copy" defaultButton="true" layoutX="373.0" layoutY="390.0" prefHeight="30.0" prefWidth="100.0" text="Копировать" />
    <JFXButton fx:id="action" layoutX="533.0" layoutY="390.0" prefHeight="25.0" prefWidth="150.0" text="Убить" />
>>>>>>> d0be72bf
</Pane><|MERGE_RESOLUTION|>--- conflicted
+++ resolved
@@ -3,10 +3,7 @@
 <?import com.jfoenix.controls.JFXButton?>
 <?import com.jfoenix.controls.JFXTextArea?>
 <?import java.net.URL?>
-<<<<<<< HEAD
-=======
 <?import javafx.geometry.Insets?>
->>>>>>> d0be72bf
 <?import javafx.scene.layout.Pane?>
 
 <!-- DrLeonardo Design -->
@@ -18,16 +15,10 @@
     </stylesheets>
 
     <!-- Debug controls -->
-<<<<<<< HEAD
-    <JFXTextArea fx:id="output" prefHeight="425.0" prefWidth="693.0" />
-    <JFXButton fx:id="copy" defaultButton="true" layoutX="423.0" layoutY="390.0" prefHeight="30.0" prefWidth="100.0" text="Копировать" />
-    <JFXButton fx:id="action" layoutX="583.0" layoutY="390.0" prefHeight="25.0" prefWidth="100.0" text="Убить" />
-=======
     <JFXTextArea fx:id="output" prefHeight="425.0" prefWidth="693.0">
       <padding>
          <Insets left="10.0" right="10.0" />
       </padding></JFXTextArea>
     <JFXButton fx:id="copy" defaultButton="true" layoutX="373.0" layoutY="390.0" prefHeight="30.0" prefWidth="100.0" text="Копировать" />
     <JFXButton fx:id="action" layoutX="533.0" layoutY="390.0" prefHeight="25.0" prefWidth="150.0" text="Убить" />
->>>>>>> d0be72bf
 </Pane>