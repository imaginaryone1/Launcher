<<<<<<< HEAD
var app, stage, scene, loginScene, menuScene, consoleScene;
var rootPane, loginPane, authPane, menuPane, consolePane;
=======
var app, stage, scene, loginScene, menuScene, consoleScene, optionsScene;
var rootPane, loginPane, menuPane, consoleMenu, optionsMenu;
>>>>>>> d0be72bf

var LauncherApp = Java.extend(JSApplication, {
    init: function() {
        app = JSApplication.getInstance();
        cliParams.init(app.getParameters());
        settings.load();
        cliParams.applySettings();
    }, start: function(primaryStage) {
        stage = primaryStage;
        stage.initStyle(javafx.stage.StageStyle.TRANSPARENT);
        stage.setResizable(false);
        stage.setTitle(config.title);

        config.icons.forEach(function(icon) {
            var iconURL = Launcher.getResourceURL(icon).toString();
            stage.getIcons().add(new javafx.scene.image.Image(iconURL));
        });

<<<<<<< HEAD
        loginPane = loadFXML("dialog/login.fxml");
        menuPane = loadFXML("dialog/mainmenu.fxml");
        consolePane = loadFXML("dialog/console.fxml");
=======
        loginPane = loadFXML("dialog/scenes/login/login.fxml");
        menuPane = loadFXML("dialog/scenes/mainmenu/mainmenu.fxml");
        consoleMenu = loadFXML("dialog/scenes/console/console.fxml");
        optionsMenu = loadFXML("dialog/scenes/options/options.fxml");
>>>>>>> d0be72bf

        loginScene = new javafx.scene.Scene(loginPane);
        loginScene.setFill(javafx.scene.paint.Color.TRANSPARENT);

        menuScene = new javafx.scene.Scene(menuPane);
        menuScene.setFill(javafx.scene.paint.Color.TRANSPARENT);

<<<<<<< HEAD
        consoleScene = new javafx.scene.Scene(consolePane);
        consoleScene.setFill(javafx.scene.paint.Color.TRANSPARENT);

=======
        consoleScene = new javafx.scene.Scene(consoleMenu);
        consoleScene.setFill(javafx.scene.paint.Color.TRANSPARENT);

        optionsScene = new javafx.scene.Scene(optionsMenu);
        optionsScene.setFill(javafx.scene.paint.Color.TRANSPARENT);

>>>>>>> d0be72bf
        setCurrentScene(loginScene);
        initLauncher();

    }, stop: function() {
        settings.save();
        options.save();
    }
});

function loadFXML(name) {
    var loader = new javafx.fxml.FXMLLoader(Launcher.getResourceURL(name));
    loader.setCharset(IOHelper.UNICODE_CHARSET);
    return loader.load();
}

function setCurrentScene(scene) {
    stage.setScene(scene);
    rootPane = scene.getRoot();
    dimPane = rootPane.lookup("#mask");
    stage.sizeToScene();
    stage.show();
}

function setRootParent(parent) {
    scene.setRoot(parent);
}

function start(args) {

    LogHelper.debug("Setting FX properties");
    java.lang.System.setProperty("prism.lcdtext", "false");

    LogHelper.debug("Launching JavaFX application");
    javafx.application.Application.launch(LauncherApp.class, args);
}

launcher.loadScript("dialog/dialog.js");<|MERGE_RESOLUTION|>--- conflicted
+++ resolved
@@ -1,10 +1,5 @@
-<<<<<<< HEAD
-var app, stage, scene, loginScene, menuScene, consoleScene;
-var rootPane, loginPane, authPane, menuPane, consolePane;
-=======
 var app, stage, scene, loginScene, menuScene, consoleScene, optionsScene;
 var rootPane, loginPane, menuPane, consoleMenu, optionsMenu;
->>>>>>> d0be72bf
 
 var LauncherApp = Java.extend(JSApplication, {
     init: function() {
@@ -23,16 +18,10 @@
             stage.getIcons().add(new javafx.scene.image.Image(iconURL));
         });
 
-<<<<<<< HEAD
-        loginPane = loadFXML("dialog/login.fxml");
-        menuPane = loadFXML("dialog/mainmenu.fxml");
-        consolePane = loadFXML("dialog/console.fxml");
-=======
         loginPane = loadFXML("dialog/scenes/login/login.fxml");
         menuPane = loadFXML("dialog/scenes/mainmenu/mainmenu.fxml");
         consoleMenu = loadFXML("dialog/scenes/console/console.fxml");
         optionsMenu = loadFXML("dialog/scenes/options/options.fxml");
->>>>>>> d0be72bf
 
         loginScene = new javafx.scene.Scene(loginPane);
         loginScene.setFill(javafx.scene.paint.Color.TRANSPARENT);
@@ -40,18 +29,12 @@
         menuScene = new javafx.scene.Scene(menuPane);
         menuScene.setFill(javafx.scene.paint.Color.TRANSPARENT);
 
-<<<<<<< HEAD
-        consoleScene = new javafx.scene.Scene(consolePane);
-        consoleScene.setFill(javafx.scene.paint.Color.TRANSPARENT);
-
-=======
         consoleScene = new javafx.scene.Scene(consoleMenu);
         consoleScene.setFill(javafx.scene.paint.Color.TRANSPARENT);
 
         optionsScene = new javafx.scene.Scene(optionsMenu);
         optionsScene.setFill(javafx.scene.paint.Color.TRANSPARENT);
 
->>>>>>> d0be72bf
         setCurrentScene(loginScene);
         initLauncher();
 
