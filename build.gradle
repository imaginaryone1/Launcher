--- conflicted
+++ resolved
@@ -5,11 +5,7 @@
     id 'org.openjfx.javafxplugin' version '0.1.0' apply false
 }
 group = 'pro.gravit.launcher'
-<<<<<<< HEAD
-version = '5.7.0-SNAPSHOT'
-=======
 version = '5.6.8'
->>>>>>> 912caa6b
 
 apply from: 'props.gradle'
 
