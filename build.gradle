plugins {
    id 'com.github.johnrengelman.shadow' version '7.1.2' apply false
    id 'maven-publish'
    id 'signing'
    id 'org.openjfx.javafxplugin' version '0.0.10' apply false
}
group = 'pro.gravit.launcher'
<<<<<<< HEAD
version = '5.5.4'
=======
version = '5.6.0-SNAPSHOT'
>>>>>>> a0788e46

apply from: 'props.gradle'

configure(subprojects.findAll { it.name != 'modules' }) {
    apply plugin: 'idea'
    apply plugin: 'eclipse'
    apply plugin: 'java'
    apply plugin: 'java-library'


    group = 'pro.gravit'

    repositories {
        mavenCentral()
        maven { url 'https://oss.sonatype.org/content/groups/public' }
        maven {
            url "https://clojars.org/repo/"
        }
        maven {
            url "https://jcenter.bintray.com/"
        }
        maven {
            url "https://jitpack.io/"
        }
    }

    jar {
        duplicatesStrategy = 'EXCLUDE'
    }

    eclipse {
        classpath {
            downloadSources = true
            downloadJavadoc = true
        }
    }

    tasks.withType(JavaCompile).tap {
        configureEach {
            options.encoding = "UTF-8"
            options.compilerArgs << "-Xlint:unchecked" << "-Xlint:deprecation"
            options.incremental = true // one flag, and things will get MUCH faster
            compileJava.options.encoding = 'UTF-8'
            compileTestJava.options.encoding = 'UTF-8'
        }
    }
}

wrapper {
    distributionType = Wrapper.DistributionType.ALL
}

defaultTasks 'build'
if (hasProperty('mavenUsername') && hasProperty('mavenPassword') && hasProperty('mavenReleaseRepository') && hasProperty('mavenSnapshotRepository')) {
    publishing {
        repositories {
            maven {
                url = version.endsWith('SNAPSHOT') ? getProperty('mavenSnapshotRepository') : getProperty('mavenReleaseRepository')
                credentials {
                    username getProperty('mavenUsername')
                    password getProperty('mavenPassword')
                }
            }
        }
    }
}<|MERGE_RESOLUTION|>--- conflicted
+++ resolved
@@ -5,11 +5,7 @@
     id 'org.openjfx.javafxplugin' version '0.0.10' apply false
 }
 group = 'pro.gravit.launcher'
-<<<<<<< HEAD
-version = '5.5.4'
-=======
 version = '5.6.0-SNAPSHOT'
->>>>>>> a0788e46
 
 apply from: 'props.gradle'
 
