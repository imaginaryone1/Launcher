--- conflicted
+++ resolved
@@ -8,11 +8,7 @@
     public static final int MINOR = 6;
     public static final int PATCH = 0;
     public static final int BUILD = 1;
-<<<<<<< HEAD
-    public static final Version.Type RELEASE = Type.STABLE;
-=======
     public static final Version.Type RELEASE = Type.EXPERIMENTAL;
->>>>>>> a0788e46
     public final int major;
     public final int minor;
     public final int patch;
